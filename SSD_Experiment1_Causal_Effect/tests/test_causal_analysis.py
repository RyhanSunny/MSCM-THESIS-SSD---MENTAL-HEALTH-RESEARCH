--- conflicted
+++ resolved
@@ -125,13 +125,9 @@
         """Test E-value calculation for unmeasured confounding."""
         # Test E-value formula: RR + sqrt(RR * (RR - 1))
         risk_ratios = [1.5, 2.0, 3.0]
-<<<<<<< HEAD
         expected_evalues = [2.37, 3.41, 5.45]
         
-=======
-        expected_evalues = [rr + np.sqrt(rr * (rr - 1)) for rr in risk_ratios]
-
->>>>>>> f99358a7
+
         for rr, expected in zip(risk_ratios, expected_evalues):
             evalue = rr + np.sqrt(rr * (rr - 1))
             assert abs(evalue - expected) < 0.01
