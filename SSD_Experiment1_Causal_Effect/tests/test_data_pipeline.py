#!/usr/bin/env python3
"""
Test suite for data pipeline components

Tests data loading, processing, and pipeline integrity.
"""

import pytest
import pandas as pd
import numpy as np
import tempfile
import sys
from pathlib import Path

# Add src and utils to path
SRC_PATH = Path(__file__).parent.parent / "src"
UTILS_PATH = Path(__file__).parent.parent / "utils"
sys.path.insert(0, str(SRC_PATH))
sys.path.insert(0, str(UTILS_PATH))


class TestDataValidation:
    """Test data validation and quality checks."""
    
    def test_patient_id_consistency(self):
        """Test that Patient_IDs are consistent across tables."""
        # This is a conceptual test - would need actual data
        # In practice, would load checkpoint data and validate
        pass
    
    def test_date_formats(self):
        """Test that date columns are properly formatted."""
        # Test date parsing
        test_dates = ["2018-01-01", "2019-12-31", "2020-06-15"]
        for date_str in test_dates:
            parsed = pd.to_datetime(date_str)
            assert isinstance(parsed, pd.Timestamp)
    
    def test_age_calculation(self):
        """Test age calculation logic."""
        # Mock data for age calculation
        birth_year = 1990
        reference_year = 2018
        expected_age = reference_year - birth_year
        
        assert expected_age == 28
        assert expected_age >= 18  # Meets minimum age criteria
    
    def test_charlson_score_bounds(self):
        """Test Charlson score calculation bounds."""
        # Charlson scores should be non-negative integers
        valid_scores = [0, 1, 2, 3, 4, 5]
        invalid_scores = [-1, 6, 10, 15]  # Assuming max of 5
        
        for score in valid_scores:
            assert 0 <= score <= 5
        
        # Test that invalid scores would be excluded
        for score in invalid_scores:
            if score < 0 or score > 5:
                assert True  # Would be excluded in pipeline


class TestExposureDefinition:
    """Test exposure variable construction."""
    
    def test_normal_lab_count(self):
        """Test normal lab counting logic."""
        # Mock lab data
        lab_data = pd.DataFrame({
            'Patient_ID': [1, 1, 1, 2, 2],
            'TestResult_calc': [5.0, 7.5, 6.2, 8.9, 4.1],
            'LowerNormal': [4.0, 6.0, 5.0, 7.0, 3.0],
            'UpperNormal': [8.0, 9.0, 8.0, 10.0, 6.0],
            'PerformedDate': pd.to_datetime(['2018-01-01', '2018-02-01', '2018-03-01', 
                                           '2018-01-15', '2018-02-15'])
        })
        
        # Test normal range logic
        def is_normal(row):
            try:
                result = float(row['TestResult_calc'])
                if pd.notna(row['LowerNormal']) and pd.notna(row['UpperNormal']):
                    return row['LowerNormal'] <= result <= row['UpperNormal']
            except:
                return False
            return False
        
        lab_data['is_normal'] = lab_data.apply(is_normal, axis=1)
        
        # Count normal labs per patient
        normal_counts = lab_data.groupby('Patient_ID')['is_normal'].sum()
        
        assert normal_counts[1] == 3  # All 3 labs normal for patient 1
        assert normal_counts[2] == 2  # 2 labs normal for patient 2
    
    def test_drug_exposure_duration(self):
        """Test medication duration calculation."""
        # Mock medication data
        med_data = pd.DataFrame({
            'Patient_ID': [1, 1, 2],
            'StartDate': pd.to_datetime(['2018-01-01', '2018-04-01', '2018-01-01']),
            'EndDate': pd.to_datetime(['2018-03-31', '2018-06-30', '2018-02-15']),
            'DrugName': ['GABAPENTIN', 'ZOPICLONE', 'IBUPROFEN']
        })
        
        # Calculate duration
        med_data['duration_days'] = (med_data['EndDate'] - med_data['StartDate']).dt.days
        
        assert med_data.loc[0, 'duration_days'] == 89  # ~3 months
        assert med_data.loc[1, 'duration_days'] == 90  # Exactly 3 months
        assert med_data.loc[2, 'duration_days'] == 45   # 1.5 months
        
        # Test exposure criteria (≥90 days)
        long_exposure = med_data['duration_days'] >= 90
        assert long_exposure.sum() == 1  # Only one meets criteria
    
    def test_referral_unresolved_logic(self):
        """Test unresolved referral identification."""
        # Mock referral data
        referral_data = pd.DataFrame({
            'Patient_ID': [1, 1, 2, 2],
            'Name_calc': ['Cardiology', 'Neurology', 'Gastroenterology', 'Psychiatry'],
            'DiagnosisCode': ['786.50', '780.4', '787.91', 'V71.09'],  # Last is NYD
            'CompletedDate': pd.to_datetime(['2018-01-15', '2018-02-15', '2018-01-20', '2018-03-01'])
        })
        
        # NYD pattern (780-789 range)
        nyd_pattern = referral_data['DiagnosisCode'].str.match(r'^78[0-9]|^V71')
<<<<<<< HEAD
        
        assert nyd_pattern.sum() == 4  # Four referrals with symptom/NYD codes
=======

        # All records contain symptom or NYD codes
        assert nyd_pattern.sum() == 4
>>>>>>> f99358a7


class TestOutcomeDefinition:
    """Test outcome variable construction."""
    
    def test_encounter_counting(self):
        """Test healthcare encounter counting."""
        # Mock encounter data
        encounter_data = pd.DataFrame({
            'Patient_ID': [1, 1, 1, 2, 2],
            'EncounterDate': pd.to_datetime(['2019-01-01', '2019-02-01', '2019-03-01',
                                           '2019-01-15', '2019-02-15']),
            'EncounterType': ['Primary Care', 'Primary Care', 'Emergency', 
                            'Primary Care', 'Specialist']
        })
        
        # Count total encounters per patient
        encounter_counts = encounter_data.groupby('Patient_ID').size()
        
        assert encounter_counts[1] == 3
        assert encounter_counts[2] == 2
        
        # Count by type
        pc_encounters = encounter_data[encounter_data['EncounterType'] == 'Primary Care'].groupby('Patient_ID').size()
        assert pc_encounters[1] == 2
        assert pc_encounters[2] == 1


class TestConfounderVariables:
    """Test confounder variable construction."""
    
    def test_depression_anxiety_flags(self):
        """Test mental health flag creation."""
        # Mock diagnosis data
        dx_data = pd.DataFrame({
            'Patient_ID': [1, 1, 2, 3],
            'DiagnosisCode_calc': ['296.2', '300.00', '250.0', '309.81'],  # Depression, Anxiety, Diabetes, PTSD
        })
        
        # Test depression flag (296.*)
        depression_flag = dx_data['DiagnosisCode_calc'].str.match(r'^296')
        assert depression_flag.sum() == 1
        
        # Test anxiety flag (300.*)
        anxiety_flag = dx_data['DiagnosisCode_calc'].str.match(r'^300')
        assert anxiety_flag.sum() == 1
        
        # Test PTSD flag
        ptsd_flag = dx_data['DiagnosisCode_calc'].str.match(r'^309\.81')
        assert ptsd_flag.sum() == 1
    
    def test_covid_flag_creation(self):
        """Test Long-COVID flag creation."""
        # Mock health condition data
        condition_data = pd.DataFrame({
            'Patient_ID': [1, 2, 3],
            'DiagnosisCode_calc': ['U07.1', 'J44.1', 'U09.9'],
            'DiagnosisText_calc': ['COVID-19', 'COPD exacerbation', 'Post COVID condition']
        })
        
        # Test COVID code patterns
        covid_codes = condition_data['DiagnosisCode_calc'].str.match(r'^U07\.1|^U09\.9')
        assert covid_codes.sum() == 2
        
        # Test text patterns
        covid_text = condition_data['DiagnosisText_calc'].str.contains('COVID', case=False, na=False)
        assert covid_text.sum() == 2


class TestPipelineIntegration:
    """Test pipeline integration and data flow."""
    
    def test_patient_id_propagation(self):
        """Test that Patient_IDs propagate correctly through pipeline."""
        # Mock patient IDs
        patient_ids = [1, 2, 3, 4, 5]
        
        # Simulate data flow through pipeline stages
        cohort_ids = set(patient_ids)
        exposure_ids = set([1, 2, 3, 4, 5])  # All patients have exposure data
        outcome_ids = set([1, 2, 3, 4, 5])   # All patients have outcome data
        
        # Check that IDs are preserved
        assert cohort_ids == exposure_ids == outcome_ids
    
    def test_temporal_windows(self):
        """Test temporal window definitions."""
        from datetime import datetime, timedelta
        
        # Define windows
        ref_date = datetime(2018, 1, 1)
        exposure_start = datetime(2018, 1, 1)
        exposure_end = datetime(2019, 1, 1)
        outcome_start = datetime(2019, 7, 1)
        outcome_end = datetime(2020, 12, 31)
        
        # Test window logic
        assert exposure_start >= ref_date
        assert exposure_end > exposure_start
        assert outcome_start > exposure_end  # No overlap
        assert outcome_end > outcome_start
        
        # Test durations
        exposure_duration = (exposure_end - exposure_start).days
        outcome_duration = (outcome_end - outcome_start).days
        
        assert exposure_duration == 365  # 1 year
        assert outcome_duration > 500    # ~1.5 years


class TestQualityControl:
    """Test quality control checks."""
    
    def test_missing_data_detection(self):
        """Test missing data detection."""
        # Create test data with missing values
        test_data = pd.DataFrame({
            'Patient_ID': [1, 2, 3, 4, 5],
            'Age': [25, np.nan, 35, 40, 45],
            'Sex': ['M', 'F', np.nan, 'M', 'F'],
            'Charlson': [0, 1, 2, np.nan, 1]
        })
        
        # Calculate missingness
        missing_pct = test_data.isnull().sum() / len(test_data) * 100
        
        assert missing_pct['Age'] == 20.0
        assert missing_pct['Sex'] == 20.0
        assert missing_pct['Charlson'] == 20.0
        assert missing_pct['Patient_ID'] == 0.0
    
    def test_duplicate_detection(self):
        """Test duplicate record detection."""
        # Create test data with duplicates
        test_data = pd.DataFrame({
            'Patient_ID': [1, 2, 3, 2, 4],  # Patient 2 appears twice
            'EncounterDate': ['2018-01-01', '2018-01-02', '2018-01-03', 
                            '2018-01-02', '2018-01-04']
        })
        
        # Check for duplicate Patient_IDs
        duplicates = test_data['Patient_ID'].duplicated()
        assert duplicates.sum() == 1  # One duplicate found
        
        # Check specific duplicate
        assert test_data.loc[duplicates, 'Patient_ID'].iloc[0] == 2
    
    def test_data_type_validation(self):
        """Test data type validation."""
        # Test numeric columns
        numeric_data = pd.Series([1, 2, 3, 4, 5])
        assert pd.api.types.is_numeric_dtype(numeric_data)
        
        # Test date columns
        date_data = pd.to_datetime(['2018-01-01', '2018-01-02', '2018-01-03'])
        assert pd.api.types.is_datetime64_any_dtype(date_data)
        
        # Test string columns
        string_data = pd.Series(['A', 'B', 'C'])
        assert pd.api.types.is_string_dtype(string_data) or pd.api.types.is_object_dtype(string_data)


if __name__ == "__main__":
    pytest.main([__file__, "-v"])<|MERGE_RESOLUTION|>--- conflicted
+++ resolved
@@ -127,14 +127,9 @@
         
         # NYD pattern (780-789 range)
         nyd_pattern = referral_data['DiagnosisCode'].str.match(r'^78[0-9]|^V71')
-<<<<<<< HEAD
         
         assert nyd_pattern.sum() == 4  # Four referrals with symptom/NYD codes
-=======
-
-        # All records contain symptom or NYD codes
-        assert nyd_pattern.sum() == 4
->>>>>>> f99358a7
+
 
 
 class TestOutcomeDefinition:
