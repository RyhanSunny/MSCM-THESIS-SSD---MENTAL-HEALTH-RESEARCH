--- conflicted
+++ resolved
@@ -64,14 +64,12 @@
         mean_diff = np.mean(treated) - np.mean(control)
         pooled_std = np.sqrt((np.var(treated, ddof=1) + np.var(control, ddof=1)) / 2)
         smd = mean_diff / pooled_std
-<<<<<<< HEAD
         
         expected_smd = -0.7071
-=======
 
         # Expected value based on population variance
         expected_smd = -1.0 / np.sqrt(2.0)  # -0.707
->>>>>>> 6551513e
+
         assert abs(smd - expected_smd) < 0.01
 
 
